--- conflicted
+++ resolved
@@ -2,8 +2,4 @@
 dataset.tar
 /weights
 /out_vis
-<<<<<<< HEAD
-/resultados
-=======
-.venv
->>>>>>> 372265ae
+.venv